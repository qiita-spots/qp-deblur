--- conflicted
+++ resolved
@@ -45,11 +45,6 @@
       extras_require={'test': ["nose >= 0.10.1", "pep8"]},
       install_requires=['click >= 3.3', 'future', 'deblur'],
       dependency_links=[
-<<<<<<< HEAD
-        ('https://github.com/qiita-spots/qiita-files/archive/master.zip#'
-         'egg=qiita-files-0.1.0-dev')],
-=======
           ('https://github.com/qiita-spots/qiita-files/archive/master.zip#'
            'egg=qiita-files-0.1.0-dev')],
->>>>>>> 80779f8e
       classifiers=classifiers)