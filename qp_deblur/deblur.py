# -----------------------------------------------------------------------------
# Copyright (c) 2014--, The Qiita Development Team.
#
# Distributed under the terms of the BSD 3-clause License.
#
# The full license is in the file LICENSE, distributed with this software.
# -----------------------------------------------------------------------------

from os import mkdir, environ
<<<<<<< HEAD
from os.path import join, exists, abspath, split
from shutil import which
=======
from os.path import join, exists
>>>>>>> 6d78ba28

from future.utils import viewitems
from functools import partial
from collections import OrderedDict
import json

from biom import Table, load_table
from biom.util import biom_open
from qiita_client import ArtifactInfo
from qiita_client.util import system_call

from qiita_files.demux import to_per_sample_files


DEBLUR_PARAMS = {
    'Positive filtering database': 'pos-ref-fp',
    'Negative filtering database': 'neg-ref-fp',
    'Indexed positive filtering database': 'pos-ref-db-fp',
    'Indexed negative filtering database': 'neg-ref-db-fp',
    'Mean per nucleotide error rate': 'mean-error',
    'Error probabilities for each Hamming distance': 'error-dist',
    'Insertion/deletion (indel) probability': 'indel-prob',
    'Maximum number of insertion/deletion (indel)': 'indel-max',
    'Sequence trim length (-1 for no trimming)': 'trim-length',
    'Minimum dataset-wide read threshold': 'min-reads',
    'Minimum per-sample read threshold': 'min-size',
    'Threads per sample': 'threads-per-sample',
    'Jobs to start': 'jobs-to-start'}


def generate_deblur_workflow_commands(preprocessed_fp, out_dir, parameters):
    """Generates the deblur commands

    Parameters
    ----------
    preprocessed_fp : list of str
        A list of 1 element with the input fastq or per sample folder
    out_dir : str
        The job output directory
    parameters : dict
        The command's parameters, keyed by parameter name

    Returns
    -------
    list of str
        The deblur commands

    Raises
    ------
    ValueError
        If there is more than 1 file passed as preprocessed_fastq
    """
    if len(preprocessed_fp) != 1:
        raise ValueError("deblur doesn't accept more than one filepath: "
                         "%s" % ', '.join(preprocessed_fp))

    translated_params = {DEBLUR_PARAMS[k]: v for k, v in parameters.items()}
    params = OrderedDict(sorted(translated_params.items(), key=lambda t: t[0]))
    params = ['--%s "%s"' % (k, v) if v is not True else '--%s' % k
              for k, v in viewitems(params) if v != 'default']
    cmd = 'deblur workflow --seqs-fp "%s" --output-dir "%s" %s' % (
        preprocessed_fp[0], out_dir, ' '.join(params))

    return cmd


def generate_sepp_placements(seqs, out_dir, threads, reference_phylogeny=None,
                             reference_alignment=None):
    """Generates the sepp commands

    Parameters
    ----------
    seqs : list of str
        A list of seqs to generate placements
    out_dir : str
        The job output directory
    threads : int
        Number if CPU cores to use
    reference_phylogeny : str, optional
        A filepath to an alternative reference phylogeny for SEPP.
        If None, default phylogeny is uses, which is Greengenes 13.8 99% id.
    reference_alignment : str, optional
        A filepath to an alternative reference alignment for SEPP.
        If None, default alignment is uses, which is Greengenes 13.8 99% id.

    Returns
    -------
    dict of strings
        keys are the seqs, values are the new placements as JSON strings

    Raises
    ------
    ValueError
        If run-sepp.sh does not produce expected file placements.json which is
        an indicator that something failed.
    """
    # return an empty dict if no sequences have been passed to the function
    if len(seqs) < 1:
        return {}

    # Create a multiple fasta file for all input seqs
    file_input = "%s/input.fasta" % out_dir
    with open(file_input, 'w') as fh_input:
        for seq in seqs:
            fh_input.write(">%s\n%s\n" % (seq, seq))

    # execute SEPP
    run_name = 'qiita'
    param_phylogeny = ''
    if reference_phylogeny is not None:
        param_phylogeny = ' -t %s ' % reference_phylogeny
    param_alignment = ''
    if reference_alignment is not None:
        param_alignment = ' -a %s ' % reference_alignment
    # SEPP writes output into the current working directory (cwd), therefore
    # we here first need to store the cwd, then move into the output directory,
    # perform SEPP and move back to the stored cwd for a clean state
    curr_pwd = environ['PWD']
    std_out, std_err, return_value = system_call(
        'cd %s && run-sepp.sh %s %s -x %i %s %s; cd %s' %
        (out_dir, file_input, run_name, threads,
         param_phylogeny, param_alignment, curr_pwd))

    # parse placements from SEPP results
    file_placements = '%s/%s_placement.json' % (out_dir, run_name)
    if exists(file_placements):
        with open(file_placements, 'r') as fh_placements:
            plcmnts = json.loads(fh_placements.read())
            return {p['nm'][0][0]: p['p'] for p in plcmnts['placements']}
    else:
        # due to the wrapper style of run-sepp.sh the actual exit code is never
        # returned and we have no way of finding out which sub-command failed
        # Therefore, we can only assume that something went wrong by not
        # observing the expected output file.
        # If the main SEPP program fails, it reports some information in two
        # files, whoes content we can read and report
        file_stderr = '%s/sepp-%s-err.log' % (out_dir, run_name)
        if exists(file_stderr):
            with open(file_stderr, 'r') as fh_stderr:
                std_err = fh_stderr.readlines()
        file_stdout = '%s/sepp-%s-out.log' % (out_dir, run_name)
        if exists(file_stdout):
            with open(file_stdout, 'r') as fh_stdout:
                std_out = fh_stdout.readlines()
        error_msg = ("Error running run-sepp.sh:\nStd out: %s\nStd err: %s"
                     % (std_out, std_err))
        raise ValueError(error_msg)


def _get_guppy_binary():
    """Find the right guppy binary.

    Returns
    -------
    str : filepath of the guppy binary.

    Raises
    ------
    ValueError if
        a) grep'ing DIR in the run-sepp.sh script or
        b) grep'ing pplacer path in main.config fails
    """
    # 1) locate sepp binary
    fp_sepp_binary = which('run-sepp.sh')
    # 2) obtain shared directory by grep'ing DIR from the run-sepp.sh script
    std_out, _, return_value = system_call('grep "^DIR=" %s' % fp_sepp_binary)
    if return_value != 0:
        raise ValueError("Could not determine SEPP shared directory.")
    fp_sepp_shared = std_out.split('=')[-1].strip()
    # 3) grep'ing pplacer path
    std_out, _, return_value = system_call(
        'grep "\[pplacer\]" %s -A 1 | grep "path"' %
        join(fp_sepp_shared, 'sepp', '.sepp', 'main.config'))
    if return_value != 0:
        raise ValueError("Could not determine SEPP bundled tool directory.")
    fp_sepp_bundled = split(std_out.split('=')[-1].strip())[0]
    return join(fp_sepp_bundled, 'guppy')


def generate_insertion_trees(placements, out_dir):
    """Generates phylogenetic trees by inserting placements into a reference

    Parameters
    ----------
    placements : dict of strings
        keys are the seqs, values are the new placements as JSON strings
    out_dir : str
        The job output directory

    Returns
    -------
    str
        The phylogenetic insertion tree in Newick format.
    """

    # The following files is the template for the input to the program guppy,
    # however the list of placements is empty and needs to be filles with the
    # actual placements. Included is the converted reference phylogeny
    # (here for Greengenes 13.8). Conversion is necessary to esapce node names
    # and imply a depth-first numbering of all nodes; otherwise guppy will fail
    # or produce wrong results.
    # Note to future developers: Once we allow alternative reference trees
    # (besides Greenegens 13.8 99%), we also need to make sure the according
    # template is used. You can generate a template by natively running
    # run-sepp.sh with at least one sequence. One of the resulting files will
    # end with the suffix placements.json. Edit this file by removing all
    # placements, i.e. make it an empty list []. That's it!
    FILE_PLC_TEMPLATE = join(
        'support_files', 'sepp', 'placement_template.json')

    # create a valid placement.json file as input for guppy
    with open(FILE_PLC_TEMPLATE, 'r') as f:
        plcmnts = json.loads(f.read())
        for sequence, placement in placements.items():
            plcmnts['placements'].append({'p': placement,
                                          'nm': [[sequence, 1]]})

    file_placements = '%s/placements.json' % out_dir
    with open(file_placements, 'w') as f:
        json.dump(plcmnts, f)

    fp_guppy = _get_guppy_binary()
    std_out, std_err, return_value = system_call(
        '%s tog %s -o %s' %
        (fp_guppy, file_placements, join(out_dir, 'insertion_tree.nwk'))

    return ""


def deblur(qclient, job_id, parameters, out_dir):
    """Run deblur with the given parameters

    Parameters
    ----------
    qclient : qiita_client.QiitaClient
        The Qiita server client
    job_id : str
        The job id
    parameters : dict
        The parameter values to run deblur
    out_dir : str
        The path to the job's output directory

    Returns
    -------
    boolean, list, str
        The results of the job

    Notes
    -----
    The code will check if the artifact has a preprocessed_demux element, if
    not it will use the preprocessed_fastq. We prefer to work with the
    preprocessed_demux as running time will be greatly improved
    """
    out_dir = join(out_dir, 'deblur_out')
    # Step 1 get the rest of the information need to run deblur
    qclient.update_job_step(job_id, "Step 1 of 4: Collecting information")
    artifact_id = parameters['Demultiplexed sequences']
    # removing input from parameters so it's not part of the final command
    del parameters['Demultiplexed sequences']

    # Get the artifact filepath information
    artifact_info = qclient.get("/qiita_db/artifacts/%s/" % artifact_id)
    fps = artifact_info['files']

    # Step 2 generating command deblur
    if 'preprocessed_demux' in fps:
        qclient.update_job_step(job_id, "Step 2 of 4: Generating per sample "
                                "from demux (1/2)")

        if not exists(out_dir):
            mkdir(out_dir)
        split_out_dir = join(out_dir, 'split')
        if not exists(split_out_dir):
            mkdir(split_out_dir)

        # using the same number of parallel jobs as defined by the command
        n_jobs = int(parameters['Jobs to start'])
        # [0] cause there should be only 1 file
        to_per_sample_files(fps['preprocessed_demux'][0],
                            out_dir=split_out_dir, n_jobs=n_jobs)

        qclient.update_job_step(job_id, "Step 2 of 4: Generating per sample "
                                "from demux (2/2)")
        out_dir = join(out_dir, 'deblured')
        cmd = generate_deblur_workflow_commands([split_out_dir],
                                                out_dir, parameters)
    else:
        qclient.update_job_step(job_id, "Step 2 of 4: Generating deblur "
                                "command")
        cmd = generate_deblur_workflow_commands(fps['preprocessed_fastq'],
                                                out_dir, parameters)

    # Step 3 execute deblur
    qclient.update_job_step(job_id, "Step 3 of 4: Executing deblur job")
    std_out, std_err, return_value = system_call(cmd)
    if return_value != 0:
        error_msg = ("Error running deblur:\nStd out: %s\nStd err: %s"
                     % (std_out, std_err))
        return False, None, error_msg

    # Generating artifact
    pb = partial(join, out_dir)

    # Generate the filepaths
    final_biom = pb('all.biom')
    final_seqs = pb('all.seqs.fa')
    final_biom_hit = pb('reference-hit.biom')
    final_seqs_hit = pb('reference-hit.seqs.fa')

    if not exists(final_biom_hit):
        # Create an empty table. We need to send something to Qiita that is
        # a valid BIOM, so we are going to create an empty table
        t = Table([], [], [])
        with biom_open(final_biom_hit, 'w') as f:
            t.to_hdf5(f, 'qp-deblur generated')

    if not exists(final_seqs_hit):
        # Same as before, create an empty sequence file so we can send it
        with open(final_seqs_hit, 'w') as f:
            f.write("")

    # Step 4, communicate with archive to check and generate placements
    qclient.update_job_step(job_id, "Step 4 of 4 (1/2): Retriving "
                            "observations information")
    features = list(load_table(final_biom_hit).ids(axis='observation'))
    if features:
        observations = qclient.post(
            "/qiita_db/archive/observations/", data={'job_id': job_id,
                                                     'features': features})
        no_placements = [k for k, v in observations.items() if v == '']
        qclient.update_job_step(job_id, "Step 4 of 4 (2/2): Generating %d new "
                                "placements" % len(no_placements))
        try:
            new_placements = generate_sepp_placements(
                no_placements, out_dir, parameters['Threads per sample'])
        except ValueError as e:
            return False, None, str(e)
    else:
        new_placements = None

    ainfo = [ArtifactInfo('deblur final table', 'BIOM',
                          [(final_biom, 'biom'),
                           (final_seqs, 'preprocessed_fasta')]),
             ArtifactInfo('deblur reference hit table', 'BIOM',
                          [(final_biom_hit, 'biom'),
                           (final_seqs_hit, 'preprocessed_fasta')],
                          new_placements)]

    return True, ainfo, ""<|MERGE_RESOLUTION|>--- conflicted
+++ resolved
@@ -7,12 +7,8 @@
 # -----------------------------------------------------------------------------
 
 from os import mkdir, environ
-<<<<<<< HEAD
 from os.path import join, exists, abspath, split
 from shutil import which
-=======
-from os.path import join, exists
->>>>>>> 6d78ba28
 
 from future.utils import viewitems
 from functools import partial
